--- conflicted
+++ resolved
@@ -1,10 +1,6 @@
 {
   "name": "nw-buddy",
-<<<<<<< HEAD
   "version": "3.0.4-0",
-=======
-  "version": "ptr-4.0.0-0",
->>>>>>> 93ef6cc3
   "description": "New World Buddy",
   "keywords": [],
   "main": "dist/electron/main.js",
