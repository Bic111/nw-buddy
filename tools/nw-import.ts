import * as path from 'path'
import { program } from 'commander'
import { processArrayWithProgress, writeJSONFile } from './utils'
import { loadDatatables, splitToArrayRule } from './importer/loadDatatables'
import { importLocales } from './importer/importLocales'
import { importImages } from './importer/importImages'
import { generateTypes } from './importer/generateTypes'
import { checkExpressions } from './importer/checkExpressions'
import { NW_USE_PTR, web, nwData } from '../env'

program
  .option('-i, --input <path>', 'input directory')
  .option('--ptr', 'PTR mode', NW_USE_PTR)
  .action(async () => {
    const options = program.opts<{ input: string; output: string; ptr: boolean }>()
    const inputDir = options.input || nwData.tmpDir(options.ptr)!
    const distDir = nwData.distDir(options.ptr)!
    const publicDir = nwData.assetPath(options.ptr)
    const typesDir = web.src('nw-data')

    console.log('[IMPORT]', inputDir)
    console.log('     to:', distDir)
    console.log(' images:', publicDir)
    console.log('  types:', typesDir)

    console.log('loading datatables')
    const tables = await loadDatatables({
      inputDir: inputDir,
      patterns: [
        '*_affixdefinitions',
        '*_affixstats',
        '*_afflictions',
        '*_areadefinitions',
        '*_attributeconstitution',
        '*_attributedexterity',
        '*_attributefocus',
        '*_attributeintelligence',
        '*_attributestrength',
        '*_categoricalprogression',
        '*_crafting',
        '*_craftingcategories',
        '*_damagetable_*',
        '*_damagetable',
        '*_damagetypes',
        '*_gameevents',
        '*_gamemodes',
        '*_gatherables',
        '*_housingitems',
        '*_housetypes',
        '*_itemdefinitions_consumables',
        '*_itemdefinitions_master_*',
        '*_itemdefinitions_resources',
        '*_itemdefinitions_weapons',
        '*_itemdefinitions_armor',
        '*_itemdefinitions_runes',
        '*_lootbuckets',
        '*_lootlimits',
        '*_loottables*',
        '*_manacosts_player',
        '*_metaachievements',
        '*_milestonerewards',
        '*_perkbuckets',
        '*_perks',
        '*_spelltable_*',
        '*_spelltable',
        '*_staminacosts_player',
        '*_statuseffectcategories',
        '*_statuseffects_*',
        '*_statuseffects',
        '*_territory_standing',
        '*_territorydefinitions',
        '*_territorygovernance',
        '*_tradeskill*',
        '*_umbralgsupgrades',
        '*_vitals',
        '*_vitalscategories',
        '*_vitalsleveldata',
        '*_vitalsmodifierdata',
        '*_weaponmastery',
        '*_xpamountsbylevel',
        'arenas/*',
        'gamemodemutators/*',
        'pointofinterestdefinitions/*',
        'weaponabilities/*',
      ].map((it) => it + '.json'),
      remap: [
        {
          file: /javelindata_gamemodes\.json/,
          rules: [
            splitToArrayRule({
              properties: ['PossibleItemDropIds', 'LootTags', 'MutLootTagsOverride'],
              separator: ',',
            }),
          ],
        },
        {
          file: /javelindata_vitals\.json/,
          rules: [
            splitToArrayRule({
              properties: ['VitalsCategories', 'LootTags'],
              separator: ',',
            }),
          ],
        },
        {
          file: /javelindata_territorydefinitions\.json/,
          rules: [
            splitToArrayRule({
              properties: ['LootTags'],
              separator: ',',
            }),
          ],
        },
        {
          file: /javelindata_mutationdifficulty\.json/,
          rules: [
            splitToArrayRule({
              properties: ['InjectedLootTags'],
              separator: ',',
            }),
          ],
        },
        {
          file: /javelindata_lootbuckets\.json/,
          rules: [
            splitToArrayRule({
              properties: /Tags\d+/,
              separator: ',',
            }),
          ],
        },
        {
          file: /_itemdefinitions_master_/,
          rules: [
            splitToArrayRule({
              properties: ['ItemClass'],
              separator: '+',
            }),
            splitToArrayRule({
              properties: ['IngredientCategories'],
              separator: ',',
            }),
          ],
        },
        {
          file: /javelindata_perks\.json/,
          rules: [
            splitToArrayRule({
              properties: ['ItemClass', 'ExclusiveLabels', 'ExcludeItemClass'],
              separator: '+',
            }),
            splitToArrayRule({
              properties: ['EquipAbility'],
              separator: ',',
            }),
          ],
        },
        {
          file: /javelindata_weaponabilities\.json/,
          rules: [
            splitToArrayRule({
              properties: ['AttackType'],
              separator: ',',
            }),
          ],
        },
        {
          file: /javelindata_statuseffects_.*\.json|javelindata_statuseffects\.json/,
          rules: [
            splitToArrayRule({
              properties: ['EffectCategories'],
              separator: '+',
            }),
          ],
        },
        {
          file: /pointofinterestdefinitions/,
          rules: [
            splitToArrayRule({
              properties: ['LootTags', 'VitalsCategory'],
              separator: ',',
            }),
          ],
        },
        {
          file: /javelindata_attribute.*.json/,
          rules: [
            splitToArrayRule({
              properties: ['EquipAbilities'],
              separator: ',',
            }),
          ],
        },

      ],
    })

    console.log('importing locales')
    await importLocales({
      input: inputDir,
      output: path.join(distDir, 'localization'),
      tables,
      preserveKeys: [
        'ui_itemtypedescription_head_slot',
        'ui_itemtypedescription_chest_slot',
        'ui_itemtypedescription_hands_slot',
        'ui_itemtypedescription_legs_slot',
        'ui_itemtypedescription_feet_slot',
        'ui_weapon1',
        'ui_weapon2',
        'ui_ring_slot_tooltip',
        'ui_unlock_token_slot',
        'ui_amulet_slot_tooltip',
        'RarityLevel0_DisplayName',
        'RarityLevel1_DisplayName',
        'RarityLevel2_DisplayName',
        'RarityLevel3_DisplayName',
        'RarityLevel4_DisplayName',
        'ui_dungeon_mutator_bronze',
        'ui_dungeon_mutator_silver',
        'ui_dungeon_mutator_gold',

        'ui_physical',
        'ui_elemental',
        'ui_physical_defense_short',
        'ui_physical_defense_full',
        'ui_elemental_defense_short',
        'ui_elemental_defense_full',
        'inv_equipLoadFast',
        'inv_equipLoadNormal',
        'inv_equipLoadSlow',
        'ui_strength',
        'ui_dexterity',
        'ui_intelligence',
        'ui_constitution',
        'ui_focus',
        'ui_resistance',
        'ui_bindOnEquip',
        'ui_bindOnPickup',
        'ui_durability',
        'ui_level_requirement',
        /^[a-zA-Z]+_DamageName/,
        /^ui_poi_.*_description/,
        /^ui_tooltip_.*/,
        /^ui_ability_.*/,
        'ui_tooltip_basedamage',
        /^ui_(hatchet|rapier|straightsword|warhammer|greataxe|musket|bowspear|).*/,
        /^ui_(firestaff|lifestaff|voidmagic|icemagic|blunderbuss|greatsword).*/,
        /^ui_.*_mastery$/,
        /^ui_.*_tree1$/,
        /^ui_.*_tree2$/,
        'ui_sword',
        'ui_shield',
        'ui_blood',
        'ui_evade',
        'ui_juggernaut',
        'ui_crowdcrusher',
        'ui_onehanded_weapons',
        'ui_twohanded_weapons',
        'ui_ranged_weapons',
        'ui_magic_skills',
        'ui_available_points',
        'ui_level',
<<<<<<< HEAD
        'ui_beds',
        'ui_chairs',
        'ui_decorations',
        'ui_lighting',
        'ui_misc',
        'ui_pets',
        'ui_shelves',
        'ui_tables',
        'ui_trophies',
        'ui_vegetation',
        'ui_greatsword',

        '1hSickle_GroupName',
        '1hSkinningKnife_GroupName',
        'AzothVial_GroupName',
        'BaitFresh_GroupName',
        'BaitSalt_GroupName',
        'beeswax_GroupName',
        'berry_GroupName',
        'Charcoal_GroupName',
        'Cloth_GroupName',
        'CookingComponents_GroupName',
        'CraftedAmulet_GroupName',
        'CraftedEarring_GroupName',
        'CraftedRing_GroupName',
        'CraftingComponents_GroupName',
        'CutGem_GroupName',
        'DroppedAmulet_GroupName',
        'DroppedRing_GroupName',
        'DroppedEarring_GroupName',
        'egg_GroupName',
        'feather_GroupName',
        'fiber_GroupName',
        'FishingSalvage_GroupName',
        'FishLarge_GroupName',
        'FishMedium_GroupName',
        'FishSmall_GroupName',
        'flint_GroupName',
        'Fruit_GroupName',
        'Grain_GroupName',
        'GreatSword_GroupName',
        'honey_GroupName',
        'Ingot_GroupName',
        'IngotPrecious_GroupName',
        'InstrumentComponents_GroupName',
        'Leather_GroupName',
        'nut_GroupName',
        'oil_GroupName',
        'ore_GroupName',
        'oreprecious_GroupName',
        'RawGem_GroupName',
        'rawhide_GroupName',
        'Recipes_GroupName',
        'RefiningComponents_GroupName',
        'Seasonings_GroupName',
        'Shots_GroupName',
        'SlotChest_GroupName',
        'SlotFeet_GroupName',
        'SlotHands_GroupName',
        'SlotHead_GroupName',
        'SlotLegs_GroupName',
        'stone_GroupName',
        'Timber_GroupName',
        'Vegetable_GroupName',
        'water_GroupName',
        'Meat_GroupName',
        'wood_GroupName',

        'CategoryData_rawresources',
        'CategoryData_1Handed',
        'CategoryData_2Handed',
        'CategoryData_AlchemyResources',
        'CategoryData_AmmoIron',
        'CategoryData_AmmoOrichalcum',
        'CategoryData_AmmoSteel',
        'CategoryData_AmmoStarmetal',
        'CategoryData_Amulets',
        'CategoryData_ArcanaResources',
        'CategoryData_ArmorHeavy',
        'CategoryData_ArmorMedium',
        'CategoryData_ArmorLight',
        'CategoryData_Azoth',
        'CategoryData_Bait',
        'CategoryData_Components',
        'CategoryData_CookingIngredients',
        'CategoryData_CookingRecipes',
        'CategoryData_CraftingConsumables',
        'CategoryData_Earrings',
        'CategoryData_Enhancements',
        'CategoryData_FoodAttribute',
        'CategoryData_FoodRecovery',
        'CategoryData_FoodTradeskill',
        'CategoryData_Instruments',
        'CategoryData_Magical',
        'CategoryData_Rings',
        'CategoryData_RuneglassFamily',
        'CategoryData_SchematicsFurnishing',
        'CategoryData_SpecialResources',
        'CategoryData_RefinedResources',
        'CategoryData_Ammo',
        'CategoryData_Weapons',

        'inv_loreItems',
        'inv_resources',
        'inv_ammo',
        'inv_weapons',
=======
        'ui_quickslot1',
        'ui_quickslot2',
        'ui_quickslot3',
        'ui_quickslot4'
>>>>>>> 20ca097c
      ],
    }).then((files) => {
      checkExpressions({
        locales: files,
        output: './tmp/expressions.json',
      })
    })
    console.log('importing images')
    await importImages({
      input: inputDir,
      output: distDir,
      tables,
      ignoreKeys: ['HiResIconPath'],
      rewrite: {
        ArmorAppearanceF: (key, value, obj) => `lyshineui/images/icons/items/${obj.ItemType}/${value}`,
        ArmorAppearanceM: (key, value, obj) => `lyshineui/images/icons/items/${obj.ItemType}/${value}`,
        WeaponAppearanceOverride: (key, value, obj) => `lyshineui/images/icons/items/${obj.ItemType}/${value}`,
      },
      rewritePath: (value) => {
        return path.join(publicDir, value).replace(/\\/g, '/')
      },
    })
    console.log('writing datatables')
    await processArrayWithProgress(tables, async ({ relative, data }) => {
      const jsonPath = path.join(distDir, 'datatables', relative)
      await writeJSONFile(data, jsonPath, {
        createDir: true,
      })
    })

    console.log('generate types')
    await generateTypes(typesDir, tables)
  })
  .parse(process.argv)<|MERGE_RESOLUTION|>--- conflicted
+++ resolved
@@ -261,7 +261,6 @@
         'ui_magic_skills',
         'ui_available_points',
         'ui_level',
-<<<<<<< HEAD
         'ui_beds',
         'ui_chairs',
         'ui_decorations',
@@ -368,12 +367,10 @@
         'inv_resources',
         'inv_ammo',
         'inv_weapons',
-=======
         'ui_quickslot1',
         'ui_quickslot2',
         'ui_quickslot3',
         'ui_quickslot4'
->>>>>>> 20ca097c
       ],
     }).then((files) => {
       checkExpressions({
