--- conflicted
+++ resolved
@@ -1,69 +1,3 @@
-<<<<<<< HEAD
-<div
-  class="flex flex-col relative rounded-md outline outline-2 outline-offset-0 outline-transparent transition-all"
-  *ngFor="let item of items$ | async; let isLast = last; trackBy: trackByIndex"
-  [class.hover:outline-primary]="isSlotEditable(item)"
-  [class.hover:outline-offset-4]="isSlotEditable(item)"
-  [class.hover:cursor-pointer]="isSlotEditable(item)"
-  (click)="editPerkClicked(item)"
->
-  <ng-container *ngFor="let row of item.explain; trackBy: trackByIndex">
-    <nwb-item-perk
-      [icon]="row.icon"
-      [explanation]="row"
-      [linkPerkId]="linksEnabled() ? item.perkId : null"
-    ></nwb-item-perk>
-  </ng-container>
-  <ng-container *ngIf="!item.perk && item.bucket">
-    <nwb-item-perk [icon]="'assets/icons/crafting_perkbackground.png'" [iconText]="item.bucket.PerkChance | percent">
-      Random Perk
-    </nwb-item-perk>
-  </ng-container>
-  <ng-container *ngIf="!item.perk && !item.bucket">
-    <nwb-item-perk
-      [linkPerkId]="linksEnabled() ? item.perkId : null"
-      [icon]="'assets/icons/crafting_perkbackground.png'"
-      [iconText]="'?'"
-    >
-      – Missing –
-    </nwb-item-perk>
-  </ng-container>
-  <span *ngIf="isSlotEditable(item)" class="absolute top-1 -left-3 opacity-50 screenshot-hidden">
-    <nwb-icon [icon]="iconEdit" class="w-3 h-3" />
-  </span>
-  @if (editable$() && (item.violatesExclusivity || item.violatesItemClass || item.activationCooldown)) {
-    <span class="absolute top-0 -right-3 screenshot-hidden flex flex-col gap-1 leading-none">
-      @if (item.violatesExclusivity || item.violatesItemClass) {
-        <span class="text-error cursor-help opacity-50" [tooltip]="tip" [tooltipClass]="'bg-error-content text-error'">
-          <nwb-icon [icon]="iconWarn" class="w-3 h-3" />
-          <ng-template #tip>
-            <ul class="px-2 py-1">
-              @if (item.violatesExclusivity) {
-                <li>Exclusive Label Violation</li>
-              }
-              @if (item.violatesItemClass) {
-                <li>Item Class Violation</li>
-              }
-            </ul>
-          </ng-template>
-        </span>
-      }
-      @if (item.activationCooldown) {
-        <span
-          class="text-warning cursor-help opacity-50"
-          [tooltip]="tip"
-          [tooltipClass]="'bg-warning-content text-warning'"
-        >
-          <nwb-icon [icon]="iconWarn" class="w-3 h-3" />
-          <ng-template #tip>
-            <div class="px-2 py-1">Activation cooldown: {{ item.activationCooldown | number }}s</div>
-          </ng-template>
-        </span>
-      }
-    </span>
-  }
-</div>
-=======
 @if (rows()?.length) {
   <div [@inOut]>
     @for (item of rows(); track $index) {
@@ -132,5 +66,4 @@
       </div>
     }
   </div>
-}
->>>>>>> 41258dd3
+}