import { CommonModule } from '@angular/common'
<<<<<<< HEAD
import { ChangeDetectionStrategy, Component, computed, inject } from '@angular/core'
import { toSignal } from '@angular/core/rxjs-interop'
=======
import { ChangeDetectionStrategy, Component, computed, HostBinding, inject } from '@angular/core'
import { explainPerk, getItemGsBonus, getPerkTypeWeight, isPerkApplicableToItem } from '@nw-data/common'
import { NwData } from '@nw-data/db'
import { PerkData } from '@nw-data/generated'
import { injectNwData } from '~/data'
>>>>>>> 41258dd3
import { NwModule } from '~/nw'
import { IconsModule } from '~/ui/icons'
import { svgCircleExclamation, svgEllipsisVertical } from '~/ui/icons/svg'
import { ItemFrameModule } from '~/ui/item-frame'
import { TooltipModule } from '~/ui/tooltip'
<<<<<<< HEAD
import { PlatformService } from '~/utils/services/platform.service'
import { ItemDetailStore } from './item-detail.store'
import { PerkSlot } from './selectors'
=======
import { apiResource } from '~/utils'
import { IN_OUT_ANIM, IS_HIDDEN_ANIM } from './animation'
import { ItemDetailStore } from './item-detail.store'
import { ItemEditorEventsService } from './item-editor-events.service'
import { PerkSlotExplained } from './selectors'
>>>>>>> 41258dd3

@Component({
  standalone: true,
  selector: 'nwb-item-detail-perks',
  templateUrl: './item-detail-perks.component.html',
  changeDetection: ChangeDetectionStrategy.OnPush,
  imports: [CommonModule, NwModule, ItemFrameModule, IconsModule, TooltipModule],
  host: {
    class: 'flex flex-col gap-1',
  },
  animations: [IS_HIDDEN_ANIM, IN_OUT_ANIM],
})
export class ItemDetailPerksComponent {
  private db = injectNwData()
  private store = inject(ItemDetailStore)
  private events = inject(ItemEditorEventsService, { optional: true })
  protected slots = this.store.itemPerkSlots
  protected editable = this.store.perkEditable

  protected iconEdit = svgEllipsisVertical
  protected iconWarn = svgCircleExclamation
  protected platform = inject(PlatformService)
  protected linksEnabled = computed(() => !this.editable$() && !this.platform.isEmbed)

  @HostBinding('@isHidden')
  protected get isHiddenTrigger() {
    return this.isHidden()
  }

  protected isHidden = computed(() => {
    return !this.rows()?.length
  })

  private resource = apiResource({
    request: () => this.slots() || [],
    loader: async ({ request }) => {
      return Promise.all(
        request.map(async (slot) => {
          return {
            ...slot,
            abilities: await fetchAbilities(this.db, slot.perk),
            affix: await fetchAffix(this.db, slot.perk),
          }
        }),
      )
    },
  })

  protected rows = computed(() => {
    const item = this.store.item()
    const itemGS = this.store.itemGS()
    const slots = this.resource.value() || []
    const result = slots.map(
      ({ key, perkId, perk, editable, bucketId, bucket, abilities, affix }): PerkSlotExplained => {
        return {
          key: key,
          perkId: perkId,
          perk: perk,
          bucketId: bucketId,
          bucket: bucket,
          editable: editable,
          violatesExclusivity: false,
          violatesItemClass: !!perk && !isPerkApplicableToItem(perk, item),
          activationCooldown: abilities.find((a) => a?.ActivationCooldown)?.ActivationCooldown,
          explain: explainPerk({
            perk: perk,
            affix: affix,
            abilities: abilities,
            gearScore: itemGS + (getItemGsBonus(perk, item) || 0),
          }),
        }
      },
    )
    result.sort((a, b) => {
      return getPerkTypeWeight(a.perk?.PerkType) - getPerkTypeWeight(b.perk?.PerkType)
    })
    for (const slot of result) {
      const labels = slot.perk?.ExclusiveLabels
      if (!labels?.length) {
        continue
      }
      for (const other of result) {
        if (other === slot) {
          continue
        }
        const otherLabels = other.perk?.ExclusiveLabels
        if (!otherLabels?.length) {
          continue
        }
        if (labels.some((it) => otherLabels.includes(it))) {
          slot.violatesExclusivity = true
          break
        }
      }
    }
    return result
  })

  protected async editPerkClicked(slot: PerkSlotExplained) {
    if (this.isSlotEditable(slot) && this.events) {
      this.events.editPerk.next(slot)
    }
  }

  protected isSlotEditable(slot: PerkSlotExplained) {
    return this.editable() && !!slot?.editable
  }

  protected buildTextContext(perkId: string, gs: number, context: Record<string, any>) {
    return { itemId: perkId, gearScore: gs, ...(context || {}) }
  }
}

async function fetchAbilities(db: NwData, perk: PerkData) {
  if (!perk?.EquipAbility?.length) {
    return []
  }
  return Promise.all(perk.EquipAbility.map((id) => db.abilitiesById(id)))
}

async function fetchAffix(db: NwData, perk: PerkData) {
  if (!perk?.Affix) {
    return null
  }
  return db.affixStatsById(perk.Affix)
}<|MERGE_RESOLUTION|>--- conflicted
+++ resolved
@@ -1,30 +1,19 @@
 import { CommonModule } from '@angular/common'
-<<<<<<< HEAD
-import { ChangeDetectionStrategy, Component, computed, inject } from '@angular/core'
-import { toSignal } from '@angular/core/rxjs-interop'
-=======
 import { ChangeDetectionStrategy, Component, computed, HostBinding, inject } from '@angular/core'
 import { explainPerk, getItemGsBonus, getPerkTypeWeight, isPerkApplicableToItem } from '@nw-data/common'
 import { NwData } from '@nw-data/db'
 import { PerkData } from '@nw-data/generated'
 import { injectNwData } from '~/data'
->>>>>>> 41258dd3
 import { NwModule } from '~/nw'
 import { IconsModule } from '~/ui/icons'
 import { svgCircleExclamation, svgEllipsisVertical } from '~/ui/icons/svg'
 import { ItemFrameModule } from '~/ui/item-frame'
 import { TooltipModule } from '~/ui/tooltip'
-<<<<<<< HEAD
-import { PlatformService } from '~/utils/services/platform.service'
-import { ItemDetailStore } from './item-detail.store'
-import { PerkSlot } from './selectors'
-=======
 import { apiResource } from '~/utils'
 import { IN_OUT_ANIM, IS_HIDDEN_ANIM } from './animation'
 import { ItemDetailStore } from './item-detail.store'
 import { ItemEditorEventsService } from './item-editor-events.service'
 import { PerkSlotExplained } from './selectors'
->>>>>>> 41258dd3
 
 @Component({
   standalone: true,
@@ -46,8 +35,6 @@
 
   protected iconEdit = svgEllipsisVertical
   protected iconWarn = svgCircleExclamation
-  protected platform = inject(PlatformService)
-  protected linksEnabled = computed(() => !this.editable$() && !this.platform.isEmbed)
 
   @HostBinding('@isHidden')
   protected get isHiddenTrigger() {
