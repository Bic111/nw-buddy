--- conflicted
+++ resolved
@@ -76,14 +76,16 @@
       if (!available) {
         return null
       }
-      return values.filter((it) => it.ElementalDifficultyTier === difficulty.DifficultyTier) .map((it) => {
-        return {
-          label: it.Name,
-          value: it.CategoryWildcard,
-          icon: it.IconPath,
-          object: it
-        }
-      })
+      return values
+        .filter((it) => it.ElementalDifficultyTier === difficulty.DifficultyTier)
+        .map((it) => {
+          return {
+            label: it.Name,
+            value: it.CategoryWildcard,
+            icon: it.IconPath,
+            object: it,
+          }
+        })
     }
   )
   public readonly mutaElement$ = this.select(
@@ -100,7 +102,6 @@
     }
   )
 
-
   public readonly mutaPromotionAvailable$ = this.select(this.mutaDifficulty$, (it) => it && it.MutationDifficulty > 1)
   public readonly mutaPromotionId$ = this.select(({ mutationPromotionId }) => mutationPromotionId)
   public readonly mutaPromotion$ = this.select(
@@ -133,7 +134,7 @@
           label: it.Name,
           value: it.PromotionMutationId,
           icon: it.IconPath,
-          object: it
+          object: it,
         }
       })
     }
@@ -188,7 +189,7 @@
           label: it.Name,
           value: it.CurseMutationId,
           icon: it.IconPath,
-          object: it
+          object: it,
         }
       })
     }
@@ -240,15 +241,11 @@
     }
   )
 
-<<<<<<< HEAD
   public readonly dingeonCommonCreatures$ = selectStream(this.creatures$, (list) => {
     return list.filter((it) => it.CreatureType !== 'Boss' && it.CreatureType !== 'DungeonMiniBoss')
   })
 
-  public readonly bosses$ = selectStream(
-=======
   public readonly creaturesBosses$ = selectStream(
->>>>>>> 0a23d22b
     {
       dungeonId: this.gameModeId$,
       dungeons: this.db.gameModes,
